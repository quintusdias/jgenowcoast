--- conflicted
+++ resolved
@@ -347,15 +347,6 @@
                         # Must create a new event.
                         evt = Event(segment, vtec_code)
                         events.append(evt)
-<<<<<<< HEAD
-                    else:
-                        # The event already exists.  Just add this bulletin to
-                        # the sequence of events.
-                        assert len(evts) == 1
-                        evt = evts[0]
-                        evt.append(segment)
-=======
->>>>>>> d922832e
 
     if current is not None and current:
         events = [event for event in events if event.not_expired()]
@@ -1067,15 +1058,9 @@
         if len(my_segment.vtec) > 1:
             # Restrict to the given vtec code.
             my_segment.vtec = [vtec_code]
-<<<<<<< HEAD
 
         self._items = [my_segment]
 
-=======
-
-        self._items = [my_segment]
-
->>>>>>> d922832e
     def append(self, segment):
         my_segment = copy.deepcopy(segment)
         if len(my_segment.vtec) > 1:
