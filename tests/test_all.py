import datetime as dt
from datetime import datetime
import os
import shutil
import sys
import tempfile
import unittest
import warnings

if sys.hexversion < 0x03000000:
    import mock
    from mock import patch
    from StringIO import StringIO
else:
    from unittest import mock
    from unittest.mock import patch
    from io import StringIO

import ogr

import hazards
from hazards import HazardsFile, fetch_events
from hazards.command_line import DirectoryNotFoundException

from . import fixtures


class FakeDatetime(datetime):
    "A fake replacement for datetime that can be mocked for testing"
    def __new__(cls, *args, **kwargs):
        return datetime.__new__(datetime, *args, **kwargs)


class TestHzparser(unittest.TestCase):
    """
    Test command line tool for parsing a directory of bulletins
    """

    def test_directory_not_present(self):
        """
        Should error out gracefully when a directory does not exist.
        """
        dirname = os.path.join('tests', 'data', 'fflood2')
        with patch('sys.argv', ['', dirname]):
            with self.assertRaises(DirectoryNotFoundException):
                hazards.command_line.hzparse()

    def test_basic(self):
        """
        Should be able to read a directory
        """
        dirname = os.path.join('tests', 'data', 'noaaport', 'nwx',
                               'watch_warn', 'svrlcl')
        with patch('sys.argv', ['', dirname]):
            with patch('sys.stdout', new=StringIO()):
                hazards.command_line.hzparse()

    def test_skip(self):
        """
        Should not error out

        See issues #28, #29
        """
        dirname = os.path.join('tests', 'data', 'noaaport', 'nwx', 'fflood',
                               'statment')
        with patch('sys.argv', ['', dirname]):
            with patch('sys.stdout', new=StringIO()):
                hazards.command_line.hzparse()
        self.assertTrue(True)

    def test_verify_output(self):
        """
        verify output
        """
        dirname = os.path.join('tests', 'data', 'special')
        with patch('sys.argv', ['', dirname]):
            with patch('sys.stdout', new=StringIO()) as fake_stdout:
                hazards.command_line.hzparse()
                actual = fake_stdout.getvalue().strip()
        expected = 'File:  2015062721.special (130 products)'
        self.assertEqual(actual, expected)


class TestSuite(unittest.TestCase):
    """
    """
<<<<<<< HEAD
    def test_print_vtec(self):
        path = os.path.join('tests', 'data', 'torn_warn')
        evts = fetch_events(path)
        evt = evts[-1]
        with patch('sys.stdout', new=StringIO()) as fake_stdout:
            print(evt.vtec_code)
=======
    def setUp(self):
        self.tempdir = tempfile.mkdtemp()

    def tearDown(self):
        shutil.rmtree(self.tempdir)

    def test_events(self):
        path = os.path.join('tests', 'data', 'events', 'noaaport',
                            'nwx', 'fflood', 'warn')
        evts = fetch_events(path)

        # 7 independent events
        self.assertEqual(len(evts), 7)

        # First event has two different messages.
        self.assertEqual(len(evts[0]), 2)

        # The rest have just a single message.
        for j in range(1, 7):
            self.assertEqual(len(evts[j]), 1)

    def test_print_vtec(self):
        path = os.path.join('tests', 'data', 'events', 'noaaport',
                            'nwx', 'fflood', 'warn')
        evts = fetch_events(path)
        evt = evts[-1]
        with patch('sys.stdout', new=StringIO()) as fake_stdout:
            print(evt._vtec_code)
>>>>>>> d922832e
            actual = fake_stdout.getvalue().strip()
        self.assertEqual(actual, fixtures.vtec_print)

    def test_print_event(self):
        path = os.path.join('tests', 'data', 'fflood', 'warn')
        evts = fetch_events(path)
        evt = evts[-1]
        with patch('sys.stdout', new=StringIO()) as fake_stdout:
            print(evt)
            actual = fake_stdout.getvalue().strip()
<<<<<<< HEAD
        import ipdb; ipdb.set_trace()
        self.assertEqual(actual, fixtures.vtec_print)
=======
        self.assertEqual(actual, fixtures.event_print)
>>>>>>> d922832e

    @unittest.skip('volcano/volcano:  no spec')
    def test_volcano_volcano(self):
        path = os.path.join('tests', 'data', 'noaaport', 'nwx', 'volcano',
                            'volcano', '2015080210.volc')
        HazardsFile(path)

    @unittest.skip('volcano/volcano:  no spec')
    def test_marine_high_seas(self):
        path = os.path.join('tests', 'data', 'noaaport', 'nwx', 'marine',
                            'high_sea', '2015073009.high')
        HazardsFile(path)

    def test_firefcst_with_invalid_awips_location_id(self):
        # Also has invalid space after AWIPS retransmission thingy.
        path = os.path.join('tests', 'data', 'noaaport', 'nwx', 'firewx',
                            'firefcst', '2015072912.firefcst')
        HazardsFile(path)

    def test_firefcst(self):
        path = os.path.join('tests', 'data', 'noaaport', 'nwx', 'firewx',
                            'firefcst', '2015072919.firefcst')
        HazardsFile(path)

    def test_another_awips_product_with_no_ugc(self):
        path = os.path.join('tests', 'data', 'noaaport', 'nwx', 'watch_warn',
                            'state_summ', '2015072921.stsum')
        HazardsFile(path)

    def test_awips_nwsli_with_newline_instead_of_space(self):
        path = os.path.join('tests', 'data', 'noaaport', 'nwx', 'watch_warn',
                            'state_summ', '2015072919.stsum')
        with warnings.catch_warnings():
            warnings.simplefilter("ignore")
            hzf = HazardsFile(path)
        self.assertEqual(hzf[8].awips_location_id, 'WI\n')

    def test_2015072916_sttmnt(self):
        path = os.path.join('tests', 'data', 'noaaport', 'nwx', 'fflood',
                            'statment', '2015072916.sttmnt')
        HazardsFile(path)

    def test_expiration_date_exceeding_file_time(self):
        """
        this is actually ok
        """
        path = os.path.join('tests', 'data', 'noaaport', 'nwx', 'fflood',
                            'statment', '2015072709.sttmnt')
        HazardsFile(path)

    def test_parse_fflood_2015073115_sttmnt(self):
        path = os.path.join('tests', 'data', 'noaaport', 'nwx', 'fflood',
                            'statment', '2015073115.sttmnt')
        HazardsFile(path)

    def test_parse_2015073100_stsum(self):
        path = os.path.join('tests', 'data', 'noaaport', 'nwx', 'watch_warn',
                            'state_summ', '2015073100.stsum')
        HazardsFile(path)

    def test_parse_tstrm_file_for_awips_identifier(self):
        path = os.path.join('tests', 'data', 'noaaport', 'nwx', 'watch_warn',
                            'tstrm_warn', '2015072919.tstrm')
        hzf = HazardsFile(path)
        self.assertEqual(hzf[10].awips_product, 'PTS')
        self.assertEqual(hzf[10].awips_location_id, 'DY1')

    def test_forecaster_id_followed_by_multiple_paragraphs(self):
        path = os.path.join('tests', 'data', 'noaaport', 'nwx', 'watch_warn',
                            'noprcp', '2015072812.noprcp')
        HazardsFile(path)

    def test_url_preceding_forecaster_id(self):
        """
        Parse forecaster identifier preceded by URL
        """
        path = os.path.join('tests', 'data', 'noaaport', 'nwx', 'watch_warn',
                            'special', '2015072803.special')
        HazardsFile(path)

    def test_forecaster_id_with_dash(self):
        """
        Parse forecaster identifier with a dash
        """
        path = os.path.join('tests', 'data', 'noaaport', 'nwx', 'watch_warn',
                            'special', '2015072918.special')
        HazardsFile(path)

    def test_communications_trailer_with_no_id_but_more_info(self):
        """
        Parse forecaster identifier with no ID, but extra info
        """
        path = os.path.join('tests', 'data', 'noaaport', 'nwx', 'watch_warn',
                            'special', '2015072717.special')
        HazardsFile(path)

    def test_special_forecaster_identifier_with_slash(self):
        """
        Parse forecaster identifier with slash
        """
        path = os.path.join('tests', 'data', 'noaaport', 'nwx', 'watch_warn',
                            'special', '2015072700.special')
        HazardsFile(path)

    def test_forecaster_identifier(self):
        """
        Parse out the forecaster identifier
        """
        path = os.path.join('tests', 'data', 'noaaport', 'nwx', 'watch_warn',
                            'wcn', '2015051018.wcn')
        HazardsFile(path)

        # product = hzf[2]
        # self.assertEqual(product.forecaster_identifier, '46')

    def test_2015051018_wcn(self):
        """
        parse without erroring out
        """
        path = os.path.join('tests', 'data', 'noaaport', 'nwx', 'watch_warn',
                            'wcn', '2015051018.part.wcn')
        hzf = HazardsFile(path)
        self.assertEqual(len(hzf), 1)

    def test_wcn_with_test_message(self):
        """
        parse without erroring out
        """
        path = os.path.join('tests', 'data', 'noaaport', 'nwx', 'watch_warn',
                            'wcn', '2015032514.wcn')
        HazardsFile(path)
        self.assertTrue(True)

    def test_state_summ_with_space_after_wmo_issuance_time(self):
        """
        parse without erroring out
        """
        path = os.path.join('tests', 'data', 'noaaport', 'nwx', 'watch_warn',
                            'state_summ', '2015072708.stsum')
        HazardsFile(path)
        self.assertTrue(True)

    def test_state_summ(self):
        """
        parse without erroring out
        """
        path = os.path.join('tests', 'data', 'noaaport', 'nwx', 'watch_warn',
                            'state_summ', '2015072920.stsum')
        HazardsFile(path)
        self.assertTrue(True)

    def test_summary_with_quote(self):
        """
        Should be able to find summaries that contain quote characters.

        It's enough that it does not error out.
        """
        path = os.path.join('tests', 'data', 'severe', '2015062722.severe')
        HazardsFile(path)
        self.assertTrue(True)

    def test_basic_svs(self):
        path = os.path.join('tests', 'data', 'severe', '2015062121.severe')
        hzf = HazardsFile(path)

        # 68 products, 12 segmented products, 80 segments total
        self.assertEqual(len(hzf), 68)

        # Make sure that we raise the appropriate error.  Is this is?
        with self.assertRaises(KeyError):
            hzf[68]

        actual = hzf[0].segments[0].headline
        expected = ('A SEVERE THUNDERSTORM WARNING REMAINS IN EFFECT UNTIL '
                    '530 PM EDT FOR NORTHEASTERN BEAVER AND SOUTH CENTRAL '
                    'LAWRENCE COUNTIES')
        self.assertEqual(actual, expected)

        self.assertEqual(hzf[0].segments[0].vtec[0].event_ending_time,
                         dt.datetime(2015, 6, 21, 21, 30, 0))

        self.assertEqual(hzf[0].segments[0].expiration_date,
                         dt.datetime(2015, 6, 21, 21, 30, 0))

        actual = hzf[0].segments[0].wkt
        expected = ('POLYGON((80.43 40.84, 80.32 40.89, 80.16 40.83, '
                    '80.15 40.69, 80.43 40.84))')
        self.assertEqual(actual, expected)

    def test_hurricane_warning_with_no_times_in_vtec_code(self):
        path = os.path.join('tests', 'data', 'hurr_lcl', '2015050805.hurr')
        hzf = HazardsFile(path)
        self.assertEqual(hzf[0].segments[0].base_date,
                         dt.datetime(2015, 5, 8, 5, 0, 0))
        self.assertIsNone(hzf[0].segments[0].vtec[0].event_beginning_time)
        self.assertIsNone(hzf[0].segments[0].vtec[0].event_ending_time)

    def test_parse_ugc(self):
        """
        Possible UGC lines are

        GAZ087-088-099>101-114>119-137>141-SCZ040-042>045-047>052-242200-
        """
        path = os.path.join('tests', 'data', 'noprcp', '2015062413.noprcp')
        hzf = HazardsFile(path)
        self.assertEqual(hzf[0].segments[0].expiration_date,
                         dt.datetime(2015, 6, 24, 22, 0, 0))

        # Verify the geographic information.
        self.assertEqual(hzf[0].segments[0].states['GA'],
                         [87, 88, 99, 100, 101, 114, 115, 116, 117, 118, 119,
                          137, 138, 139, 140, 141])
        self.assertEqual(hzf[0].segments[0].states['SC'],
                         [40, 42, 43, 44, 45, 47, 48, 49, 50, 51, 52])
        self.assertEqual(hzf[0].segments[0].ugc_format, 'zone')

    def test_expiration_date_exceeding_file_date(self):
        """
        The expiration date should lie in the future from the file date.
        """
        path = os.path.join('tests', 'data', 'noprcp', '2015063017.noprcp')
        hzf = HazardsFile(path)
        self.assertEqual(hzf[0].segments[0].expiration_date,
                         dt.datetime(2015, 7, 1, 3, 0, 0))

    def test_fflood_statment_has_products(self):
        """
        Should not say there are no products

        See issue #27
        """
        path = os.path.join('tests', 'data', 'noaaport', 'nwx', 'fflood',
                            'statment', '2015072313.sttmnt')
        hzf = HazardsFile(path)

        self.assertEqual(len(hzf), 5)

    def test_multiple_vtec_codes(self):
        """
        Multiple VTEC codes are possible.
        """
        path = os.path.join('tests', 'data', 'special', '2015062721.special')
        hzf = HazardsFile(path)

        self.assertEqual(len(hzf), 130)

        segment = hzf[11].segments[0]

        self.assertEqual(segment.vtec[0].product, 'O')
        self.assertEqual(segment.vtec[0].action, 'UPG')
        self.assertEqual(segment.vtec[0].office, 'KBOI')
        self.assertEqual(segment.vtec[0].phenomena, 'FW')
        self.assertEqual(segment.vtec[0].significance, 'A')
        self.assertEqual(segment.vtec[0].event_tracking_id, 1)
        self.assertEqual(segment.vtec[0].event_beginning_time,
                         dt.datetime(2015, 6, 28, 21, 0, 0))
        self.assertEqual(segment.vtec[0].event_ending_time,
                         dt.datetime(2015, 6, 29, 6, 0, 0))

        self.assertEqual(segment.vtec[1].product, 'O')
        self.assertEqual(segment.vtec[1].action, 'NEW')
        self.assertEqual(segment.vtec[1].office, 'KBOI')
        self.assertEqual(segment.vtec[1].phenomena, 'FW')
        self.assertEqual(segment.vtec[1].significance, 'W')
        self.assertEqual(segment.vtec[1].event_tracking_id, 1)
        self.assertEqual(segment.vtec[1].event_beginning_time,
                         dt.datetime(2015, 6, 28, 21, 0, 0))
        self.assertEqual(segment.vtec[1].event_ending_time,
                         dt.datetime(2015, 6, 29, 6, 0, 0))

    @mock.patch('hazards.dt.datetime', FakeDatetime)
    def test_still_active(self):
        """
        Verify that not_expired returns True when correct to do so
        """
        fake_utcnow = lambda cls:  dt.datetime(2015, 7, 24, 8, 0, 0)
        FakeDatetime.utcnow = classmethod(fake_utcnow)

        dirname = os.path.join('tests', 'data', 'noaaport', 'nwx',
                               'watch_warn', 'svrlcl')

        events = fetch_events(dirname)
        self.assertEqual(len(events), 17)
        self.assertTrue(events[-1].not_expired())

        events = fetch_events(dirname, current=True)
        self.assertTrue(events[-1].not_expired())
        self.assertEqual(len(events), 1)

    def test_fetch_not_necessarily_active(self):
        """
        Fetch all events, they should all be inactive.
        """
        dirname = os.path.join('tests', 'data', 'noaaport', 'nwx',
                               'watch_warn', 'svrlcl')

        # All these events expired long ago.
        events = fetch_events(dirname)
        for event in events:
            self.assertFalse(event.not_expired())

        # Should result in exactly the same result.
        events = fetch_events(dirname, current=True)
        for event in events:
            self.assertFalse(event.not_expired())

    def test_severe_thunderstorm_watch_segmented(self):
        """
        This file consists of a single segmented event.
        """
        path = os.path.join('tests', 'data', 'noaaport', 'nwx',
                            'watch_warn', 'svrlcl', '2015072101.svrlcl')

        hzf = HazardsFile(path)
        self.assertEqual(len(hzf), 1)
        self.assertEqual(len(hzf[0].segments), 2)

        segment = hzf[0].segments[0]
        self.assertEqual(segment.states, {'IL': [3, 77, 153, 181, 199],
                                          'MO': [17, 31, 35, 157, 201, 223]})
        self.assertEqual(segment.expiration_date,
                         dt.datetime(2015, 7, 21, 3, 0, 0))

        segment = hzf[0].segments[1]
        self.assertEqual(segment.expiration_date,
                         dt.datetime(2015, 7, 21, 6, 0, 0))

    def test_hurricane_segmented(self):
        """
        This file consists of a single segmented event.
        """
        path = os.path.join('tests', 'data', 'hurr_lcl', '2015050805.hurr')
        hzf = HazardsFile(path)

        self.assertEqual(len(hzf), 1)

        product = hzf[0]

        self.assertEqual(product.wmo_dtype, 'WT')
        self.assertEqual(product.wmo_geog, 'US')
        self.assertEqual(product.wmo_code, 82)
        self.assertEqual(product.wmo_office, 'KILM')
        self.assertEqual(product.wmo_issuance_time,
                         dt.datetime(2015, 5, 8, 5, 59, 0))
        self.assertIsNone(product.wmo_retrans)

        self.assertEqual(product.awips_product, 'TCV')
        self.assertEqual(product.awips_location_id, 'ILM')

        self.assertEqual(len(product.segments), 10)

        # First segment
        segment = product.segments[0]
        self.assertEqual(segment.expiration_date,
                         dt.datetime(2015, 5, 8, 14, 0, 0))
        self.assertEqual(segment.states, {'NC': [106]})
        self.assertEqual(segment.ugc_format, 'zone')

        self.assertIsNone(segment.vtec[0].event_beginning_time)
        self.assertIsNone(segment.vtec[0].event_ending_time)
        self.assertEqual(segment.vtec[0].product, 'O')
        self.assertEqual(segment.vtec[0].action, 'CON')
        self.assertEqual(segment.vtec[0].office, 'KILM')
        self.assertEqual(segment.vtec[0].phenomena, 'TR')
        self.assertEqual(segment.vtec[0].significance, 'A')
        self.assertEqual(segment.vtec[0].event_tracking_id, 1001)

        self.assertEqual(segment.headline,
                         'TROPICAL STORM WATCH REMAINS IN EFFECT')

        # Last segment
        segment = product.segments[-1]
        self.assertEqual(segment.expiration_date,
                         dt.datetime(2015, 5, 8, 14, 0, 0))
        self.assertEqual(segment.states, {'SC': [55]})
        self.assertEqual(segment.ugc_format, 'zone')

        self.assertIsNone(segment.vtec[0].event_beginning_time)
        self.assertIsNone(segment.vtec[0].event_ending_time)
        self.assertEqual(segment.vtec[0].product, 'O')
        self.assertEqual(segment.vtec[0].action, 'CON')
        self.assertEqual(segment.vtec[0].office, 'KILM')
        self.assertEqual(segment.vtec[0].phenomena, 'TR')
        self.assertEqual(segment.vtec[0].significance, 'A')
        self.assertEqual(segment.vtec[0].event_tracking_id, 1001)

        self.assertEqual(segment.headline,
                         'TROPICAL STORM WATCH REMAINS IN EFFECT')

    def test_write_shapefiles(self):
        """
        Verify shapefile creation
        """
        path = os.path.join('tests', 'data', 'torn_warn')
        evts = fetch_events(path)
<<<<<<< HEAD
        self.fail('fail')
=======
        event = evts[-1]
        event.to_shapefile(self.tempdir, 'torn_warn')

        shapefile = os.path.join(self.tempdir, 'torn_warn.shp')
        driver = ogr.GetDriverByName('ESRI Shapefile')
        data_source = driver.Open(shapefile)
        layer = data_source.GetLayer()
        lst = []
        for feature in layer:
            geom = feature.GetGeometryRef()
            lst.append(geom.ExportToWkt())
        actual = lst

        expected = [('POLYGON ((89.85 38.92,90.06 38.93,'
                     '90.11 38.82,89.92 38.75,89.85 38.92))'), ] 

        self.assertEqual(actual, expected)

>>>>>>> d922832e

    def test_torn_warn_non_segmented(self):
        """
        Verify non-segmented products (torn_warn)
        """
        path = os.path.join('tests', 'data', 'torn_warn', '2015062423.torn')
        hzf = HazardsFile(path)

        self.assertEqual(len(hzf), 6)

        # No headlines
        for product in hzf:
            self.assertIsNone(hzf[0].segments[0].headline)

        # All products have latlon, time/motion/location
        # All of them have the time/direction/motion
        for product in hzf:
            self.assertTrue(len(product.segments[0].polygon) > 0)
            self.assertIsNotNone(product.segments[0].time_motion_location)

        self.assertEqual(hzf[0].segments[0].time_motion_location.time,
                         dt.datetime(2015, 6, 24, 23, 0, 0))
        self.assertEqual(hzf[0].segments[0].time_motion_location.direction,
                         277)
        self.assertEqual(hzf[0].segments[0].time_motion_location.speed,
                         15)
        self.assertEqual(hzf[0].segments[0].time_motion_location.location,
                         [(104.92, 39.70)])
        self.assertEqual(hzf[0].segments[0].polygon,
                         [(105.02, 39.61), (105, 39.74), (104.61, 39.74),
                          (104.68, 39.6)])
        self.assertEqual(hzf[0].segments[0].wkt,
                         'POLYGON((105.02 39.61, 105.0 39.74, 104.61 39.74, '
                         '104.68 39.6, 105.02 39.61))')

    def test_fflood_non_segmented(self):
        """
        Verify non-segmented products (fflood)
        """
        path = os.path.join('tests', 'data', 'fflood', 'warn',
                            '2015062713.warn')
        hzf = HazardsFile(path)

        self.assertEqual(len(hzf), 4)

        # First two products have no headlines, last two do
        self.assertIsNone(hzf[0].segments[0].headline)
        self.assertIsNone(hzf[1].segments[0].headline)
        self.assertEqual(hzf[2].segments[0].headline,
                         "The National Weather Service in Tulsa has issued a "
                         "Flood Warning  for the following rivers in Arkansas")
        self.assertEqual(hzf[3].segments[0].headline,
                         "The National Weather Service in Tulsa has issued a "
                         "Flood Warning  for the following rivers in Arkansas")

        # All products have latlon
        # None of them have the time/direction/motion
        for product in hzf:
            self.assertTrue(len(product.segments[0].polygon) > 0)
            self.assertIsNone(product.segments[0].time_motion_location)

        self.assertEqual(hzf[0].segments[0].txt, fixtures.fflood_txt)
        self.assertEqual(hzf[0].segments[0].vtec[0].product, 'O')
        self.assertEqual(hzf[0].segments[0].vtec[0].action, 'NEW')
        self.assertEqual(hzf[0].segments[0].vtec[0].office, 'KIWX')
        self.assertEqual(hzf[0].segments[0].vtec[0].phenomena, 'FA')
        self.assertEqual(hzf[0].segments[0].vtec[0].significance, 'W')
        self.assertEqual(hzf[0].segments[0].vtec[0].event_tracking_id, 15)
        self.assertEqual(hzf[0].segments[0].vtec[0].event_beginning_time,
                         dt.datetime(2015, 6, 27, 13, 7, 0))
        self.assertEqual(hzf[0].segments[0].vtec[0].event_ending_time,
                         dt.datetime(2015, 6, 27, 16, 0, 0))
        self.assertEqual(hzf[0].segments[0].expiration_date,
                         dt.datetime(2015, 6, 27, 16, 0, 0))

        self.assertEqual(hzf[-1].segments[0].vtec[0].product, 'O')
        self.assertEqual(hzf[-1].segments[0].vtec[0].action, 'NEW')
        self.assertEqual(hzf[-1].segments[0].vtec[0].office, 'KTSA')
        self.assertEqual(hzf[-1].segments[0].vtec[0].phenomena, 'FL')
        self.assertEqual(hzf[-1].segments[0].vtec[0].significance, 'W')
        self.assertEqual(hzf[-1].segments[0].vtec[0].event_tracking_id, 65)
        self.assertEqual(hzf[-1].segments[0].vtec[0].event_beginning_time,
                         dt.datetime(2015, 6, 27, 18, 0, 0))
        self.assertEqual(hzf[-1].segments[0].vtec[0].event_ending_time,
                         dt.datetime(2015, 6, 29, 4, 30, 0))
        self.assertEqual(hzf[-1].segments[0].expiration_date,
                         dt.datetime(2015, 6, 27, 21, 43, 0))

    def test_fflood_statment(self):
        """
        Should not say there are no products
        """
        path = os.path.join('tests', 'data', 'noaaport', 'nwx', 'fflood',
                            'statment', '2015072313.sttmnt')
        hzf = HazardsFile(path)

        self.assertEqual(len(hzf), 5)

        # Only the last product has a headline.
        for product in hzf[0:4]:
            self.assertIsNone(product.segments[0].headline)
        self.assertEqual(hzf[-1].segments[0].headline,
                         "Daily River Forecast For North And Central Alabama")

        self.assertEqual(hzf[0].segments[0].expiration_date,
                         dt.datetime(2015, 7, 24, 13, 2, 0))

        # No VTEC codes, polygons, wkt
        # All have text, of course.
        for product in hzf:
            self.assertEqual(len(product.segments[0].vtec), 0)
            self.assertEqual(len(product.segments[0].polygon), 0)
            self.assertIsNone(product.segments[0].wkt)
            self.assertIsNotNone(product.segments[0].txt)

        # The last product has a lot of counties.
        self.assertEqual(hzf[-1].segments[0].states,
                         {'AL': [1, 5, 7, 9, 11, 15, 17, 19, 21, 27, 29, 37,
                                 43, 47, 51, 55, 57, 63, 65, 73, 75, 81, 85,
                                 87, 91, 93, 101, 105, 109, 111, 113, 115, 117,
                                 119, 121, 123, 125, 127, 133]})
        self.assertEqual(hzf[-1].segments[0].ugc_format, 'county')


if __name__ == '__main__':
    unittest.main()<|MERGE_RESOLUTION|>--- conflicted
+++ resolved
@@ -84,14 +84,6 @@
 class TestSuite(unittest.TestCase):
     """
     """
-<<<<<<< HEAD
-    def test_print_vtec(self):
-        path = os.path.join('tests', 'data', 'torn_warn')
-        evts = fetch_events(path)
-        evt = evts[-1]
-        with patch('sys.stdout', new=StringIO()) as fake_stdout:
-            print(evt.vtec_code)
-=======
     def setUp(self):
         self.tempdir = tempfile.mkdtemp()
 
@@ -120,7 +112,6 @@
         evt = evts[-1]
         with patch('sys.stdout', new=StringIO()) as fake_stdout:
             print(evt._vtec_code)
->>>>>>> d922832e
             actual = fake_stdout.getvalue().strip()
         self.assertEqual(actual, fixtures.vtec_print)
 
@@ -131,12 +122,7 @@
         with patch('sys.stdout', new=StringIO()) as fake_stdout:
             print(evt)
             actual = fake_stdout.getvalue().strip()
-<<<<<<< HEAD
-        import ipdb; ipdb.set_trace()
-        self.assertEqual(actual, fixtures.vtec_print)
-=======
         self.assertEqual(actual, fixtures.event_print)
->>>>>>> d922832e
 
     @unittest.skip('volcano/volcano:  no spec')
     def test_volcano_volcano(self):
@@ -532,9 +518,6 @@
         """
         path = os.path.join('tests', 'data', 'torn_warn')
         evts = fetch_events(path)
-<<<<<<< HEAD
-        self.fail('fail')
-=======
         event = evts[-1]
         event.to_shapefile(self.tempdir, 'torn_warn')
 
@@ -552,8 +535,6 @@
                      '90.11 38.82,89.92 38.75,89.85 38.92))'), ] 
 
         self.assertEqual(actual, expected)
-
->>>>>>> d922832e
 
     def test_torn_warn_non_segmented(self):
         """
